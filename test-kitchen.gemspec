--- conflicted
+++ resolved
@@ -24,13 +24,8 @@
   gem.required_ruby_version = ">= 2.3"
 
   gem.add_dependency "mixlib-shellout",    ">= 1.2", "< 4.0"
-<<<<<<< HEAD
-  gem.add_dependency "net-scp",            ">= 1.1", "< 4.0" # pinning until we can confirm 3+ works
-  gem.add_dependency "net-ssh",            ">= 2.9", "< 6.0" # pinning until we can confirm 6+ works
-=======
-  gem.add_dependency "net-scp",            ">= 1.1", "< 3.0" # pinning until we can confirm 3+ works
-  gem.add_dependency "net-ssh",            ">= 2.9", "< 7.0" # pinning until we can confirm 6+ works
->>>>>>> 7db02992
+  gem.add_dependency "net-scp",            ">= 1.1", "< 4.0" # pinning until we can confirm 4+ works
+  gem.add_dependency "net-ssh",            ">= 2.9", "< 7.0" # pinning until we can confirm 7+ works
   gem.add_dependency "net-ssh-gateway",    ">= 1.2", "< 3.0" # pinning until we can confirm 3+ works
   gem.add_dependency "ed25519",            "~> 1.2" # ed25519 ssh key support
   gem.add_dependency "bcrypt_pbkdf",       "~> 1.0" # ed25519 ssh key support
