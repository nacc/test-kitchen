--- conflicted
+++ resolved
@@ -65,9 +65,8 @@
       # (see Base#run_command)
       def run_command
         config[:log_level] = "info" if !modern? && config[:log_level] = "auto"
-<<<<<<< HEAD
-        cmd = sudo(config[:chef_solo_path]).dup.
-          tap { |str| str.insert(0, "& ") if powershell_shell? }
+        cmd = sudo(config[:chef_solo_path]).dup
+                                           .tap { |str| str.insert(0, "& ") if powershell_shell? }
 
         chef_cmd(cmd)
       end
@@ -81,12 +80,6 @@
       def chef_args(solo_rb_filename)
         args = [
           "--config #{remote_path_join(config[:root_path], solo_rb_filename)}",
-=======
-        cmd = sudo(config[:chef_solo_path]).dup
-                                           .tap { |str| str.insert(0, "& ") if powershell_shell? }
-        args = [
-          "--config #{remote_path_join(config[:root_path], 'solo.rb')}",
->>>>>>> 28667c54
           "--log_level #{config[:log_level]}",
           "--no-color",
           "--json-attributes #{remote_path_join(config[:root_path], 'dna.json')}",
@@ -96,32 +89,7 @@
         args << "--profile-ruby" if config[:profile_ruby]
         args << "--legacy-mode" if config[:legacy_mode]
 
-<<<<<<< HEAD
         args
-=======
-        prefix_command(
-          wrap_shell_code(
-            [cmd, *args].join(" ")
-            .tap { |str| str.insert(0, reload_ps1_path) if windows_os? }
-          )
-        )
-      end
-
-      private
-
-      # Writes a solo.rb configuration file to the sandbox directory.
-      #
-      # @api private
-      def prepare_solo_rb
-        data = default_config_rb.merge(config[:solo_rb])
-
-        info("Preparing solo.rb")
-        debug("Creating solo.rb from #{data.inspect}")
-
-        File.open(File.join(sandbox_path, "solo.rb"), "wb") do |file|
-          file.write(format_config_file(data))
-        end
->>>>>>> 28667c54
       end
     end
   end
