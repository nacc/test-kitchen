# -*- encoding: utf-8 -*-
#
# Author:: Noah Kantrowitz <noah@coderanger.net>
#
# Copyright (C) 2018, Noah Kantrowitz
#
# Licensed under the Apache License, Version 2.0 (the "License");
# you may not use this file except in compliance with the License.
# You may obtain a copy of the License at
#
#    http://www.apache.org/licenses/LICENSE-2.0
#
# Unless required by applicable law or agreed to in writing, software
# distributed under the License is distributed on an "AS IS" BASIS,
# WITHOUT WARRANTIES OR CONDITIONS OF ANY KIND, either express or implied.
# See the License for the specific language governing permissions and
# limitations under the License.

require "kitchen/errors"
require "kitchen/shell_out"

module Kitchen
  # A helper object used by {Instance} to coordinate lifecycle hook calls from
  # the `lifecycle:` configuration section.
  #
  # @api internal
  # @since 1.22
  class LifecycleHooks
    include Configurable
    include Logging
    include ShellOut

    def initialize(config)
      init_config(config)
    end

    # Run a lifecycle phase with the pre and post hooks.
    #
    # @param phase [String] Lifecycle phase which is being executed.
    # @param state_file [StateFile] Instance state file object.
    # @param block [Proc] Block of code implementing the lifecycle phase.
    # @return [void]
    def run_with_hooks(phase, state_file, &block)
      run(instance, phase, state_file, :pre)
      yield
      run(instance, phase, state_file, :post)
    end

    private

    # Execute a specific lifecycle hook.
    #
    # @param instance [Instance] The instance object to run against.
    # @param phase [String] Lifecycle phase which is being executed.
    # @param state_file [StateFile] Instance state file object.
    # @param hook_timing [Symbol] `:pre` or `:post` to indicate which hook to run.
    # @return [void]
    def run(instance, phase, state_file, hook_timing)
      # Yes this has to be a symbol because of how data munger works.
      hook_key = :"#{hook_timing}_#{phase}"
      # No hooks? We're outta here.
      hook_data = Array(config[hook_key])
      return if hook_data.empty?

      hook_data.each do |hook|
        # Coerce the common case of a bare string to be a local command. This
        # is to match the behavior of the old `pre_create_command` semi-hook.
        hook = { local: hook } if hook.is_a?(String)
        if hook.include?(:local)
          # Local command execution on the workstation.
          run_local_hook(instance, state_file, hook)
        elsif hook.include?(:remote)
          # Remote command execution on the test instance.
          run_remote_hook(instance, state_file, hook)
        else
          raise UserError, "Unknown lifecycle hook target #{hook.inspect}"
        end
      end
    end

    # Execute a specific local command hook.
    #
    # @param instance [Instance] The instance object to run against.
    # @param state_file [StateFile] Instance state file object.
    # @param hook [Hash] Hook configration to use.
    # @return [void]
    def run_local_hook(instance, state_file, hook)
      cmd = hook.fetch(:local)
      state = state_file.read
      # set up empty user variable
      user = {}
      # Set up some environment variables with instance info.
      environment = {
        "KITCHEN_INSTANCE_NAME" => instance.name,
        "KITCHEN_SUITE_NAME" => instance.suite.name,
        "KITCHEN_PLATFORM_NAME" => instance.platform.name,
        "KITCHEN_INSTANCE_HOSTNAME" => state[:hostname].to_s,
      }
      # If the user specified env vars too, fix them up because symbol keys
      # make mixlib-shellout sad.
      if hook[:environment]
        hook[:environment].each do |k, v|
          environment[k.to_s] = v.to_s
        end
      end

      # add user to user hash for later merging
      if hook[:user]
        user[:user] = hook[:user]
      end

      # Default the cwd to the kitchen root and resolve a relative input cwd against that.
      cwd = if hook[:cwd]
              File.expand_path(hook[:cwd], config[:kitchen_root])
            else
              config[:kitchen_root]
            end
      # Build the options for mixlib-shellout.
      opts = {}.merge(user).merge(cwd: cwd, environment: environment)
      run_command(cmd, opts)
    end

    # Execute a specific remote command hook.
    #
    # @param instance [Instance] The instance object to run against.
    # @param state_file [StateFile] Instance state file object.
    # @param hook [Hash] Hook configration to use.
    # @return [void]
    def run_remote_hook(instance, state_file, hook)
      # Check if we're in a state that makes sense to even try.
      unless instance.last_action
        if hook[:skippable]
          # Just not even trying.
          return
        else
          raise UserError, "Cannot use remote lifecycle hooks during phases when the instance is not available"
        end
      end
<<<<<<< HEAD
      cmd = hook.delete(:remote)
      begin
        conn = instance.transport.connection(state_file.read)
        conn.execute(cmd)
      rescue Kitchen::Transport::SshFailed => e
        return if hook[:skippable] && e.message.match(/^SSH exited \(\d{1,3}\) for command: \[.+\]$/)

        raise
      end
=======

      cmd = hook.fetch(:remote)
      conn = instance.transport.connection(state_file.read)
      conn.execute(cmd)
>>>>>>> 4f97b3bc
    end
  end
end<|MERGE_RESOLUTION|>--- conflicted
+++ resolved
@@ -136,8 +136,8 @@
           raise UserError, "Cannot use remote lifecycle hooks during phases when the instance is not available"
         end
       end
-<<<<<<< HEAD
-      cmd = hook.delete(:remote)
+
+      cmd = hook.fetch(:remote)
       begin
         conn = instance.transport.connection(state_file.read)
         conn.execute(cmd)
@@ -146,12 +146,6 @@
 
         raise
       end
-=======
-
-      cmd = hook.fetch(:remote)
-      conn = instance.transport.connection(state_file.read)
-      conn.execute(cmd)
->>>>>>> 4f97b3bc
     end
   end
 end