--- conflicted
+++ resolved
@@ -90,13 +90,9 @@
             Mac_Ruby25:
               version: 2.5
             Mac_Ruby26:
-<<<<<<< HEAD
-              version: 2.6.3
-=======
               version: 2.6
             Mac_Ruby27:
               version: 2.7
->>>>>>> c74672b1
         pool:
           vmImage: "macOS-latest"
         steps:
@@ -135,9 +131,6 @@
             Linux_Ruby25:
               version: 2.5
             Linux_Ruby26:
-<<<<<<< HEAD
-              version: 2.6.3
-=======
               version: 2.6
             Linux_Ruby27:
               version: 2.7
@@ -185,7 +178,6 @@
           MACHINE_PASS: K1tch3nY@ml!
           MACHINE_PORT: 22
           version: 2.7
->>>>>>> c74672b1
         pool:
           vmImage: "ubuntu-latest"
         steps:
